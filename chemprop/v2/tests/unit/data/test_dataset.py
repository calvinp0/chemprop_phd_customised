import numpy as np
import pytest

from chemprop.v2.data import MoleculeDataset, MoleculeDatapoint
from chemprop.v2.featurizers import MoleculeMolGraphFeaturizer


@pytest.fixture(
    params=[
        [
            "Fc1cccc(C2(c3nnc(Cc4cccc5ccccc45)o3)CCOCC2)c1",
            "O=C(NCc1ccnc(Oc2ccc(F)cc2)c1)c1[nH]nc2c1CCCC2",
            "Cc1ccccc1CC(=O)N1CCN(CC(=O)N2Cc3ccccc3C(c3ccccc3)C2)CC1",
            "O=C(Nc1cc2c(cn1)CCCC2)N1CCCC1c1ccc(O)cc1",
            "NC(=O)C1CCN(C(=O)CCc2c(-c3ccc(F)cc3)[nH]c3ccccc23)C1",
            "O=C(NC1CCCCNC1=O)c1cc2ccccc2c2cccnc12",
            "O=C(Cc1ccc(-n2cccn2)cc1)N1CCC(c2nnc3ccccn23)CC1",
            "Cn1nc(CC(=O)Nc2ccc3oc4ccccc4c3c2)c2ccccc2c1=O",
            "O=C(NCC(c1ccccc1)c1ccccc1)N1CCc2ccc(O)cc2C1",
            "O=C(NCc1ccc(Cn2ccccc2=O)cc1)c1ccccc1CCc1ccccc1",
        ],
        [
            "NC(=O)[C@@H]1Cc2ccccc2CN1C(=O)c1ccc2c(c1)Cc1ccccc1-2",
            "Cc1cc(C(=O)NCc2cccc(NC(=O)CCN3CCOCC3)c2)ccc1-n1cnnn1",
            "CNC(=O)c1cccc(CNC(=O)c2ccc3c4c(cccc24)CC3)c1",
            "CN(CC1COc2ccccc2O1)C(=O)NC(Cn1cnc2ccccc21)c1ccc(F)cc1",
            "O=C(C1CCCCC1)N1CC(c2nc(-c3ccc4c(c3)CCC4)no2)C1",
            "O=C(c1ccc(Cl)cc1)N1CCCN(C(=O)c2ccc3[nH]c(=O)[nH]c3c2)CC1",
            "O=C(CN1C(=O)NC2(CCCCC2)C1=O)Nc1ccc2cc[nH]c(=O)c2c1",
            "O=C(c1ccc(O)cc1)C1CCN(C(=O)NC2COc3ccccc32)CC1",
        ],
        [
            "O=C(c1ccc2c(c1)CNC2)N1CCc2c(cccc2C(F)(F)F)C1",
            "Cc1ccc(OCC(=O)N2CCN(CC(=O)N3CCc4sccc4C3c3ccccc3)CC2)cc1",
            "NC(=O)C1CCN(C(=O)CCc2c(-c3ccccc3)[nH]c3ccc(F)cc23)C1",
            "COc1ccnc(N2CCN(C(=O)c3cc4ccccc4c4cccnc34)CC2)n1",
            "O=C(Nc1n[nH]c2ccc(F)cc12)C1(c2ccccc2)CCOCC1",
        ],
        [
            "Cc1cc(NC(=O)CN2CCN(C(=O)C3CCCc4ccccc43)CC2)no1",
            "C[C@@H](NC(=O)NCc1noc2c1CCCC2)c1cccc2ccccc12",
            "O=C(Cc1c[nH]c2ccccc12)N1CCN(C(=O)c2cc3ccccc3[nH]c2=O)CC1",
            "O=C(NCCc1nnc2n1CCCCC2)NC1CCc2ccccc2C1",
        ],
        ["O=C(Cc1ccc2ccccc2c1)NC(CN1CCCC1=O)c1ccccc1"],
    ]
)
def smis(request):
    return request.param


@pytest.fixture
def targets(smis):
    return np.random.rand(len(smis), 1)


@pytest.fixture
def data(smis, targets):
    return [MoleculeDatapoint.from_smi(smi, t) for smi, t in zip(smis, targets)]


@pytest.fixture
def dataset(data):
    return MoleculeDataset(data, MoleculeMolGraphFeaturizer())


def test_none():
    with pytest.raises(ValueError):
        MoleculeDataset(None, MoleculeMolGraphFeaturizer())


def test_empty():
    """TODO"""
    pass


def test_len(data, dataset):
    assert len(data) == len(dataset)


def test_smis(dataset, smis):
    assert smis == dataset.smiles


def test_targets(dataset, targets):
    np.testing.assert_array_equal(dataset.Y, targets)


def test_set_targets_too_short(dataset):
    with pytest.raises(ValueError):
        dataset.Y = np.random.rand(len(dataset) // 2, 1)


def test_num_tasks(dataset, targets):
    assert dataset.t == targets.shape[1]


def test_aux_nones(dataset: MoleculeDataset):
<<<<<<< HEAD
    # assert dataset.X_phase is None # there's no attribute in dataset that is relevant to phase?
    np.testing.assert_array_equal(dataset.X_f, None)  # .all()
    np.testing.assert_array_equal(dataset.V_fs, None)  # .all()
    np.testing.assert_array_equal(dataset.E_fs, None)  # .all()
    np.testing.assert_array_equal(dataset.gt_mask, None)  # .all()
    np.testing.assert_array_equal(dataset.lt_mask, None)  # .all()
=======
    np.testing.assert_array_equal(dataset.X_f, None)
    np.testing.assert_array_equal(dataset.X_f, None)
    np.testing.assert_array_equal(dataset.V_fs, None)
    np.testing.assert_array_equal(dataset.E_fs, None)
    np.testing.assert_array_equal(dataset.gt_mask, None)
    np.testing.assert_array_equal(dataset.lt_mask, None)
>>>>>>> 523fa860
    assert dataset.d_vd == 0
    assert dataset.d_vf == 0
    assert dataset.d_ef == 0<|MERGE_RESOLUTION|>--- conflicted
+++ resolved
@@ -96,21 +96,12 @@
 
 
 def test_aux_nones(dataset: MoleculeDataset):
-<<<<<<< HEAD
-    # assert dataset.X_phase is None # there's no attribute in dataset that is relevant to phase?
-    np.testing.assert_array_equal(dataset.X_f, None)  # .all()
-    np.testing.assert_array_equal(dataset.V_fs, None)  # .all()
-    np.testing.assert_array_equal(dataset.E_fs, None)  # .all()
-    np.testing.assert_array_equal(dataset.gt_mask, None)  # .all()
-    np.testing.assert_array_equal(dataset.lt_mask, None)  # .all()
-=======
     np.testing.assert_array_equal(dataset.X_f, None)
     np.testing.assert_array_equal(dataset.X_f, None)
     np.testing.assert_array_equal(dataset.V_fs, None)
     np.testing.assert_array_equal(dataset.E_fs, None)
     np.testing.assert_array_equal(dataset.gt_mask, None)
     np.testing.assert_array_equal(dataset.lt_mask, None)
->>>>>>> 523fa860
     assert dataset.d_vd == 0
     assert dataset.d_vf == 0
     assert dataset.d_ef == 0