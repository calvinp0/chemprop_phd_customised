--- conflicted
+++ resolved
@@ -828,7 +828,6 @@
                 model.predictor.register_buffer(
                     "scale", torch.tensor(scaler.scale_).view(1, -1).float()
                 )
-<<<<<<< HEAD
             predss = trainer.predict(model, test_loader)
             preds = torch.concat(predss, 0).numpy()
             if isinstance(test_loader.dataset, MulticomponentDataset):
@@ -855,23 +854,6 @@
                     w_t,
                     lt_mask,
                     gt_mask,
-=======
-            results = trainer.test(model, test_loader)[0]
-            logger.info(f"Test results: {results}")
-
-            if args.save_preds:
-                predss = trainer.predict(model, test_loader)
-                preds = torch.concat(predss, 0).numpy()
-                columns = get_column_names(
-                    args.data_path,
-                    args.smiles_columns,
-                    args.reaction_columns,
-                    args.target_columns,
-                    args.ignore_columns,
-                    args.splits_column,
-                    args.weight_column,
-                    args.no_header_row,
->>>>>>> af7c9d65
                 )
                 for metric in model.metrics
             ]
@@ -886,6 +868,8 @@
                 args.reaction_columns,
                 args.target_columns,
                 args.ignore_columns,
+                args.splits_column,
+                args.weight_column,
                 args.no_header_row,
             )
             names = test_loader.dataset.names
