from typing import List, Union, Tuple

import numpy as np
from rdkit import Chem
import torch
import torch.nn as nn

from .mpn import MPN
from chemprop.args import TrainArgs
from chemprop.features import BatchMolGraph
from chemprop.nn_utils import get_activation_function, initialize_weights


class MoleculeModel(nn.Module):
    """A :class:`MoleculeModel` is a model which contains a message passing network following by feed-forward layers."""

    def __init__(self, args: TrainArgs, featurizer: bool = False):
        """
        :param args: A :class:`~chemprop.args.TrainArgs` object containing model arguments.
        :param featurizer: Whether the model should act as a featurizer, i.e., outputting the
                           learned features from the last layer prior to prediction rather than
                           outputting the actual property predictions.
        """
        super(MoleculeModel, self).__init__()

        self.classification = args.dataset_type == 'classification'
        self.multiclass = args.dataset_type == 'multiclass'
        self.featurizer = featurizer

        self.output_size = args.num_tasks
        if self.multiclass:
            self.output_size *= args.multiclass_num_classes

        if self.classification:
            self.sigmoid = nn.Sigmoid()

        if self.multiclass:
            self.multiclass_softmax = nn.Softmax(dim=2)

        self.create_encoder(args)
        self.create_ffn(args)

        initialize_weights(self)

    def create_encoder(self, args: TrainArgs) -> None:
        """
        Creates the message passing encoder for the model.

        :param args: A :class:`~chemprop.args.TrainArgs` object containing model arguments.
        """
        self.encoder = MPN(args)

    def create_ffn(self, args: TrainArgs) -> None:
        """
        Creates the feed-forward layers for the model.

        :param args: A :class:`~chemprop.args.TrainArgs` object containing model arguments.
        """
        self.multiclass = args.dataset_type == 'multiclass'
        if self.multiclass:
            self.num_classes = args.multiclass_num_classes
        if args.features_only:
            first_linear_dim = args.features_size
        else:
            first_linear_dim = args.hidden_size * args.number_of_molecules
            if args.use_input_features:
                first_linear_dim += args.features_size

        if args.atom_descriptors == 'descriptor':
            first_linear_dim += args.atom_descriptors_size

        dropout = nn.Dropout(args.dropout)
        activation = get_activation_function(args.activation)

        # Create FFN layers
        if args.ffn_num_layers == 1:
            ffn = [
                dropout,
                nn.Linear(first_linear_dim, self.output_size)
            ]
        else:
            ffn = [
                dropout,
                nn.Linear(first_linear_dim, args.ffn_hidden_size)
            ]
            for _ in range(args.ffn_num_layers - 2):
                ffn.extend([
                    activation,
                    dropout,
                    nn.Linear(args.ffn_hidden_size, args.ffn_hidden_size),
                ])
            ffn.extend([
                activation,
                dropout,
                nn.Linear(args.ffn_hidden_size, self.output_size),
            ])

        # Create FFN model
        self.ffn = nn.Sequential(*ffn)

    def featurize(self,
                  batch: Union[List[str], List[Chem.Mol], List[Tuple[Chem.Mol, Chem.Mol]], BatchMolGraph],
                  features_batch: List[np.ndarray] = None,
                  atom_descriptors_batch: List[np.ndarray] = None,
                  atom_features_batch: List[np.ndarray] = None,
                  bond_features_batch: List[np.ndarray] = None) -> torch.FloatTensor:
        """
        Computes feature vectors of the input by running the model except for the last layer.

        :param batch: A list of SMILES, a list of RDKit molecules, or a
                      :class:`~chemprop.features.featurization.BatchMolGraph`.
        :param features_batch: A list of numpy arrays containing additional features.
        :param atom_descriptors_batch: A list of numpy arrays containing additional atom descriptors.
        :param atom_features_batch: A list of numpy arrays containing additional atom features.
        :param bond_features_batch: A list of numpy arrays containing additional bond features.
        :return: The feature vectors computed by the :class:`MoleculeModel`.
        """
        return self.ffn[:-1](self.encoder(batch, features_batch, atom_descriptors_batch,
                                          atom_features_batch, bond_features_batch))

    def fingerprint(self,
                  batch: Union[List[str], List[Chem.Mol], List[Tuple[Chem.Mol, Chem.Mol]], BatchMolGraph],
                  features_batch: List[np.ndarray] = None,
                  atom_descriptors_batch: List[np.ndarray] = None) -> torch.FloatTensor:
        """
        Encodes the fingerprint vectors of the input molecules by passing the inputs through the MPNN and returning
        the latent representation before the FFNN.

        :param batch: A list of SMILES, a list of RDKit molecules, or a
                      :class:`~chemprop.features.featurization.BatchMolGraph`.
        :param features_batch: A list of numpy arrays containing additional features.
        :param atom_descriptors_batch: A list of numpy arrays containing additional atom descriptors.
        :return: The fingerprint vectors calculated through the MPNN.
        """
        return self.encoder(batch, features_batch, atom_descriptors_batch)

    def forward(self,
<<<<<<< HEAD
                batch: Union[List[List[str]], List[List[Chem.Mol]], List[BatchMolGraph]],
=======
                batch: Union[List[str], List[Chem.Mol], List[Tuple[Chem.Mol, Chem.Mol]], BatchMolGraph],
>>>>>>> b2200a5d
                features_batch: List[np.ndarray] = None,
                atom_descriptors_batch: List[np.ndarray] = None,
                atom_features_batch: List[np.ndarray] = None,
                bond_features_batch: List[np.ndarray] = None) -> torch.FloatTensor:
        """
        Runs the :class:`MoleculeModel` on input.

        :param batch: A list of list of SMILES, a list of list of RDKit molecules, or a
                      list of :class:`~chemprop.features.featurization.BatchMolGraph`.
        :param features_batch: A list of numpy arrays containing additional features.
        :param atom_descriptors_batch: A list of numpy arrays containing additional atom descriptors.
        :param atom_features_batch: A list of numpy arrays containing additional atom features.
        :param bond_features_batch: A list of numpy arrays containing additional bond features.
        :return: The output of the :class:`MoleculeModel`, which is either property predictions
                 or molecule features if :code:`self.featurizer=True`.
        """
        if self.featurizer:
            return self.featurize(batch, features_batch, atom_descriptors_batch,
                                  atom_features_batch, bond_features_batch)

        output = self.ffn(self.encoder(batch, features_batch, atom_descriptors_batch,
                                       atom_features_batch, bond_features_batch))

        # Don't apply sigmoid during training b/c using BCEWithLogitsLoss
        if self.classification and not self.training:
            output = self.sigmoid(output)
        if self.multiclass:
            output = output.reshape((output.size(0), -1, self.num_classes))  # batch size x num targets x num classes per target
            if not self.training:
                output = self.multiclass_softmax(output)  # to get probabilities during evaluation, but not during training as we're using CrossEntropyLoss

        return output<|MERGE_RESOLUTION|>--- conflicted
+++ resolved
@@ -99,7 +99,7 @@
         self.ffn = nn.Sequential(*ffn)
 
     def featurize(self,
-                  batch: Union[List[str], List[Chem.Mol], List[Tuple[Chem.Mol, Chem.Mol]], BatchMolGraph],
+                  batch: Union[List[List[str]], List[List[Chem.Mol]], List[List[Tuple[Chem.Mol, Chem.Mol]]], List[BatchMolGraph]],
                   features_batch: List[np.ndarray] = None,
                   atom_descriptors_batch: List[np.ndarray] = None,
                   atom_features_batch: List[np.ndarray] = None,
@@ -107,8 +107,10 @@
         """
         Computes feature vectors of the input by running the model except for the last layer.
 
-        :param batch: A list of SMILES, a list of RDKit molecules, or a
-                      :class:`~chemprop.features.featurization.BatchMolGraph`.
+        :param batch: A list of list of SMILES, a list of list of RDKit molecules, or a
+                      list of :class:`~chemprop.features.featurization.BatchMolGraph`.
+                      The outer list is of length :code:`number_of_molecules` (number of molecules per datapoint),
+                      the inner list or BatchMolGraph is of length :code:`num_molecules` (number of datapoints in batch).
         :param features_batch: A list of numpy arrays containing additional features.
         :param atom_descriptors_batch: A list of numpy arrays containing additional atom descriptors.
         :param atom_features_batch: A list of numpy arrays containing additional atom features.
@@ -119,15 +121,17 @@
                                           atom_features_batch, bond_features_batch))
 
     def fingerprint(self,
-                  batch: Union[List[str], List[Chem.Mol], List[Tuple[Chem.Mol, Chem.Mol]], BatchMolGraph],
+                  batch: Union[List[List[str]], List[List[Chem.Mol]], List[List[Tuple[Chem.Mol, Chem.Mol]]], List[BatchMolGraph]],
                   features_batch: List[np.ndarray] = None,
                   atom_descriptors_batch: List[np.ndarray] = None) -> torch.FloatTensor:
         """
         Encodes the fingerprint vectors of the input molecules by passing the inputs through the MPNN and returning
         the latent representation before the FFNN.
 
-        :param batch: A list of SMILES, a list of RDKit molecules, or a
-                      :class:`~chemprop.features.featurization.BatchMolGraph`.
+        :param batch: A list of list of SMILES, a list of list of RDKit molecules, or a
+                      list of :class:`~chemprop.features.featurization.BatchMolGraph`.
+                      The outer list is of length :code:`number_of_molecules` (number of molecules per datapoint),
+                      the inner list or BatchMolGraph is of length :code:`num_molecules` (number of datapoints in batch).
         :param features_batch: A list of numpy arrays containing additional features.
         :param atom_descriptors_batch: A list of numpy arrays containing additional atom descriptors.
         :return: The fingerprint vectors calculated through the MPNN.
@@ -135,11 +139,7 @@
         return self.encoder(batch, features_batch, atom_descriptors_batch)
 
     def forward(self,
-<<<<<<< HEAD
-                batch: Union[List[List[str]], List[List[Chem.Mol]], List[BatchMolGraph]],
-=======
-                batch: Union[List[str], List[Chem.Mol], List[Tuple[Chem.Mol, Chem.Mol]], BatchMolGraph],
->>>>>>> b2200a5d
+                batch: Union[List[List[str]], List[List[Chem.Mol]], List[List[Tuple[Chem.Mol, Chem.Mol]]], List[BatchMolGraph]],
                 features_batch: List[np.ndarray] = None,
                 atom_descriptors_batch: List[np.ndarray] = None,
                 atom_features_batch: List[np.ndarray] = None,
@@ -149,6 +149,8 @@
 
         :param batch: A list of list of SMILES, a list of list of RDKit molecules, or a
                       list of :class:`~chemprop.features.featurization.BatchMolGraph`.
+                      The outer list is of length :code:`number_of_molecules` (number of molecules per datapoint),
+                      the inner list or BatchMolGraph is of length :code:`num_molecules` (number of datapoints in batch).
         :param features_batch: A list of numpy arrays containing additional features.
         :param atom_descriptors_batch: A list of numpy arrays containing additional atom descriptors.
         :param atom_features_batch: A list of numpy arrays containing additional atom features.
