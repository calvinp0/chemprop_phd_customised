import copy
import logging
from enum import auto
from collections.abc import Sequence, Iterable
import numpy as np
from astartes import train_test_split, train_val_test_split
from astartes.molecules import train_test_split_molecules, train_val_test_split_molecules
from rdkit import Chem

from chemprop.data.datapoints import MoleculeDatapoint, ReactionDatapoint
from chemprop.utils.utils import EnumMapping

logger = logging.getLogger(__name__)

Datapoints = Sequence[MoleculeDatapoint] | Sequence[ReactionDatapoint]
MulticomponentDatapoints = Sequence[Datapoints]


class SplitType(EnumMapping):
    CV_NO_VAL = auto()
    CV = auto()
    SCAFFOLD_BALANCED = auto()
    RANDOM_WITH_REPEATED_SMILES = auto()
    RANDOM = auto()
    KENNARD_STONE = auto()
    KMEANS = auto()


def make_split_indices(
    mols: Sequence[Chem.Mol],
    split: SplitType | str = "random",
    sizes: tuple[float, float, float] = (0.8, 0.1, 0.1),
    seed: int = 0,
    num_folds: int = 1,
):
    """Splits data into training, validation, and test splits.

    Parameters
    ----------
    mols : Sequence[Chem.Mol]
        Sequence of RDKit molecules to use for structure based splitting
    split : SplitType | str, optional
        Split type, one of ~chemprop.data.utils.SplitType, by default "random"
    sizes : tuple[float, float, float], optional
        3-tuple with the proportions of data in the train, validation, and test sets, by default
        (0.8, 0.1, 0.1). Set the middle value to 0 for a two way split.
    seed : int, optional
        The random seed passed to astartes, by default 0
    num_folds : int, optional
        Number of folds to create (only needed for "cv" and "cv-no-test"), by default 1

    Returns
    -------
    tuple[list[int], list[int], list[int]] | tuple[list[list[int], ...], list[list[int], ...], list[list[int], ...]]
        A tuple of list of indices corresponding to the train, validation, and test splits of the
        data. If the split type is "cv" or "cv-no-test", returns a tuple of lists of lists of
        indices corresponding to the train, validation, and test splits of each fold.
            .. important::
                validation may or may not be present

    Raises
    ------
    ValueError
        Requested split sizes tuple not of length 3
    ValueError
        Innapropriate number of folds requested
    ValueError
        Unsupported split method requested
    """
    if (num_splits := len(sizes)) != 3:
        raise ValueError(
            f"Specify sizes for train, validation, and test (got {num_splits} values)."
        )
    # typically include a validation set
    include_val = True
    split_fun = train_val_test_split
    mol_split_fun = train_val_test_split_molecules
    # default sampling arguments for astartes sampler
    astartes_kwargs = dict(
        train_size=sizes[0], test_size=sizes[2], return_indices=True, random_state=seed
    )
    # if no validation set, reassign the splitting functions
    if sizes[1] == 0.0:
        include_val = False
        split_fun = train_test_split
        mol_split_fun = train_test_split_molecules
    else:
        astartes_kwargs["val_size"] = sizes[1]

    n_datapoints = len(mols)
    train, val, test = None, None, None
    match SplitType.get(split):
        case SplitType.CV_NO_VAL | SplitType.CV:
            min_folds = 2 if SplitType.get(split) == SplitType.CV_NO_VAL else 3
            if not (min_folds <= num_folds <= n_datapoints):
                raise ValueError(
                    f"invalid number of folds requested! got: {num_folds}, but expected between "
                    f"{min_folds} and {n_datapoints} (i.e., number of datapoints), inclusive, "
                    f"for split type: {repr(split)}"
                )

            # returns nested lists of indices
            train, val, test = [], [], []
            random = np.random.default_rng(seed)

            indices = np.tile(np.arange(num_folds), 1 + n_datapoints // num_folds)[:n_datapoints]
            random.shuffle(indices)

            for fold_idx in range(num_folds):
                test_index = fold_idx
                val_index = (fold_idx + 1) % num_folds

                if split != SplitType.CV_NO_VAL:
                    i_val = np.where(indices == val_index)[0]
                    i_test = np.where(indices == test_index)[0]
                    i_train = np.where((indices != val_index) & (indices != test_index))[0]
                else:
                    i_val = []
                    i_test = np.where(indices == test_index)[0]
                    i_train = np.where(indices != test_index)[0]

                train.append(i_train)
                val.append(i_val)
                test.append(i_test)

        case SplitType.SCAFFOLD_BALANCED:
            mols_without_atommaps = []
            for mol in mols:
                copied_mol = copy.deepcopy(mol)
                for atom in copied_mol.GetAtoms():
                    atom.SetAtomMapNum(0)
                mols_without_atommaps.append(copied_mol)
            result = mol_split_fun(
                np.array(mols_without_atommaps), sampler="scaffold", **astartes_kwargs
            )
            train, val, test = _unpack_astartes_result(result, include_val)

        # Use to constrain data with the same smiles go in the same split.
        case SplitType.RANDOM_WITH_REPEATED_SMILES:
            # get two arrays: one of all the smiles strings, one of just the unique
            all_smiles = np.array([Chem.MolToSmiles(mol) for mol in mols])
            unique_smiles = np.unique(all_smiles)

            # save a mapping of smiles -> all the indices that it appeared at
            smiles_indices = {}
            for smiles in unique_smiles:
                smiles_indices[smiles] = np.where(all_smiles == smiles)[0].tolist()

            # randomly split the unique smiles
            result = split_fun(np.arange(len(unique_smiles)), sampler="random", **astartes_kwargs)
            train_idxs, val_idxs, test_idxs = _unpack_astartes_result(result, include_val)

            # convert these to the 'actual' indices from the original list using the dict we made
            train = sum((smiles_indices[unique_smiles[i]] for i in train_idxs), [])
            val = sum((smiles_indices[unique_smiles[j]] for j in val_idxs), [])
            test = sum((smiles_indices[unique_smiles[k]] for k in test_idxs), [])

        case SplitType.RANDOM:
            result = split_fun(np.arange(n_datapoints), sampler="random", **astartes_kwargs)
            train, val, test = _unpack_astartes_result(result, include_val)

        case SplitType.KENNARD_STONE:
            result = mol_split_fun(
                np.array(mols),
                sampler="kennard_stone",
                hopts=dict(metric="jaccard"),
                fingerprint="morgan_fingerprint",
                fprints_hopts=dict(n_bits=2048),
                **astartes_kwargs,
            )
            train, val, test = _unpack_astartes_result(result, include_val)

        case SplitType.KMEANS:
            result = mol_split_fun(
                np.array(mols),
                sampler="kmeans",
                hopts=dict(metric="jaccard"),
                fingerprint="morgan_fingerprint",
                fprints_hopts=dict(n_bits=2048),
                **astartes_kwargs,
            )
            train, val, test = _unpack_astartes_result(result, include_val)

        case _:
            raise RuntimeError("Unreachable code reached!")

    return train, val, test


def _unpack_astartes_result(
    result: tuple, include_val: bool
) -> tuple[list[list[int]], list[list[int]], list[list[int]]]:
    """Helper function to partition input data based on output of astartes sampler

    Parameters
    -----------
    result: tuple
        Output from call to astartes containing the split indices
    include_val: bool
        True if a validation set is included, False otherwise.

    Returns
    ---------
    train: list[int]
    val: list[int]
    .. important::
        validation possibly empty
    test: list[int]
    """
    train_idxs, val_idxs, test_idxs = [], [], []
    # astartes returns a set of lists containing the data, clusters (if applicable)
    # and indices (always last), so we pull out the indices
    if include_val:
        train_idxs, val_idxs, test_idxs = result[-3], result[-2], result[-1]
    else:
        train_idxs, test_idxs = result[-2], result[-1]
    return list(train_idxs), list(val_idxs), list(test_idxs)


def split_data_by_indices(
    data: Datapoints | MulticomponentDatapoints,
    train_indices: Iterable[Iterable[int]] | Iterable[int] | None = None,
    val_indices: Iterable[Iterable[int]] | Iterable[int] | None = None,
    test_indices: Iterable[Iterable[int]] | Iterable[int] | None = None,
):
<<<<<<< HEAD
    """Splits multicomponent data into training, validation, and test splits."""

    key_datapoints = datapointss[key_index]
    train_idxs, val_idxs, test_idxs = split_data(key_datapoints, split=split, **kwargs)

    match SplitType.get(split):
        case SplitType.CV_NO_VAL | SplitType.CV:
            # convert indices to datapoints for each fold
            train = [
                [[datapoints[i] for i in fold] for datapoints in datapointss] for fold in train_idxs
            ]
            val = [
                [[datapoints[i] for i in fold] for datapoints in datapointss] for fold in val_idxs
            ]
            test = [
                [[datapoints[i] for i in fold] for datapoints in datapointss] for fold in test_idxs
            ]
        case (
            SplitType.SCAFFOLD_BALANCED
            | SplitType.RANDOM_WITH_REPEATED_SMILES
            | SplitType.RANDOM
            | SplitType.KENNARD_STONE
            | SplitType.KMEANS
        ):
            # convert indices to datapoints
            train = [[datapoints[i] for i in train_idxs] for datapoints in datapointss]
            val = [[datapoints[i] for i in val_idxs] for datapoints in datapointss]
            test = [[datapoints[i] for i in test_idxs] for datapoints in datapointss]
        case _:
            raise RuntimeError("Unreachable code reached!")

    return train, val, test
=======
    """Splits data into training, validation, and test groups based on split indices given."""

    train_data = _splitter_helper(data, train_indices) if train_indices is not None else None
    val_data = _splitter_helper(data, val_indices) if val_indices is not None else None
    test_data = _splitter_helper(data, test_indices) if test_indices is not None else None

    return train_data, val_data, test_data


def _splitter_helper(data, indices):
    nested_component = not isinstance(data[0], (MoleculeDatapoint, ReactionDatapoint))
    nested_split = isinstance(indices[0], Iterable)

    match (nested_component, nested_split):
        case (False, False):
            datapoints = data
            idxs = indices
            return [datapoints[idx] for idx in idxs]
        case (False, True):
            datapoints = data
            idxss = indices
            return [[datapoints[idx] for idx in idxs] for idxs in idxss]
        case (True, False):
            datapointss = data
            idxs = indices
            return [[datapoints[idx] for idx in idxs] for datapoints in datapointss]
        case (True, True):
            datapointss = data
            idxss = indices
            return [
                [[datapoints[idx] for idx in idxs] for datapoints in datapointss] for idxs in idxss
            ]
>>>>>>> c98b79b3
<|MERGE_RESOLUTION|>--- conflicted
+++ resolved
@@ -223,40 +223,6 @@
     val_indices: Iterable[Iterable[int]] | Iterable[int] | None = None,
     test_indices: Iterable[Iterable[int]] | Iterable[int] | None = None,
 ):
-<<<<<<< HEAD
-    """Splits multicomponent data into training, validation, and test splits."""
-
-    key_datapoints = datapointss[key_index]
-    train_idxs, val_idxs, test_idxs = split_data(key_datapoints, split=split, **kwargs)
-
-    match SplitType.get(split):
-        case SplitType.CV_NO_VAL | SplitType.CV:
-            # convert indices to datapoints for each fold
-            train = [
-                [[datapoints[i] for i in fold] for datapoints in datapointss] for fold in train_idxs
-            ]
-            val = [
-                [[datapoints[i] for i in fold] for datapoints in datapointss] for fold in val_idxs
-            ]
-            test = [
-                [[datapoints[i] for i in fold] for datapoints in datapointss] for fold in test_idxs
-            ]
-        case (
-            SplitType.SCAFFOLD_BALANCED
-            | SplitType.RANDOM_WITH_REPEATED_SMILES
-            | SplitType.RANDOM
-            | SplitType.KENNARD_STONE
-            | SplitType.KMEANS
-        ):
-            # convert indices to datapoints
-            train = [[datapoints[i] for i in train_idxs] for datapoints in datapointss]
-            val = [[datapoints[i] for i in val_idxs] for datapoints in datapointss]
-            test = [[datapoints[i] for i in test_idxs] for datapoints in datapointss]
-        case _:
-            raise RuntimeError("Unreachable code reached!")
-
-    return train, val, test
-=======
     """Splits data into training, validation, and test groups based on split indices given."""
 
     train_data = _splitter_helper(data, train_indices) if train_indices is not None else None
@@ -288,5 +254,4 @@
             idxss = indices
             return [
                 [[datapoints[idx] for idx in idxs] for datapoints in datapointss] for idxs in idxss
-            ]
->>>>>>> c98b79b3
+            ]