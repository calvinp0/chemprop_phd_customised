--- conflicted
+++ resolved
@@ -33,13 +33,8 @@
 
     Parameters
     ----------
-<<<<<<< HEAD
-    dset : MoleculeDataset
-        The `MoleculeDataset` containing the molecules to load.
-=======
     dataset : MoleculeDataset
         The dataset containing the molecules to load.
->>>>>>> d2236c5c
     batch_size : int, default=50
         the batch size to load
     num_workers : int, default=0
@@ -56,11 +51,7 @@
 
     def __init__(
         self,
-<<<<<<< HEAD
-        dset: MolGraphDatasetBase,
-=======
-        dataset: MolGraphDataset,
->>>>>>> d2236c5c
+        dataset: MolGraphDatasetBase,
         batch_size: int = 50,
         num_workers: int = 0,
         class_balance: bool = False,
@@ -74,11 +65,7 @@
         if self.class_balance:
             self.sampler = ClassBalanceSampler(self.dset.targets, seed, self.shuffle)
         elif self.shuffle and seed is not None:
-<<<<<<< HEAD
             self.sampler = SeededSampler(len(self.dset), seed)
-=======
-            self.sampler = SeededSampler(self.dset, seed)
->>>>>>> d2236c5c
         else:
             self.sampler = None
 
